[package]
name = "hyperx"
version = "1.3.1"
description = "Hyper's typed header module, eXtracted and improved"
readme = "README.md"
documentation = "https://docs.rs/hyperx"
repository = "https://github.com/dekellum/hyperx"
license = "MIT"
authors = ["David Kellum <dek-oss@gravitext.com>"]
keywords = ["http", "hyper", "hyperium"]
categories = [
    "network-programming",
    "web-programming::http-client",
    "web-programming::http-server"
]
exclude = [
    ".gitignore",
    ".travis.yml",
    "appveyor.yml",
]
build = "build.rs"

[dependencies]
base64              = { version=">=0.10.1, <0.14" }
bytes               = { version=">=1.0.0, <1.2.0" }
http                = { version=">=0.2.2, <0.3" }
<<<<<<< HEAD
httpdate            = { version=">=0.3.2, <1.1" }
language-tags       = { version=">=0.2, <0.3" }
=======
httpdate            = { version=">=0.3.2, <0.4" }
httparse            = { version=">=1.0, <1.4" }
language-tags       = { version=">=0.3.1, <0.4" }
>>>>>>> de5c09af
mime                = { version=">=0.3.2, <0.4" }
percent-encoding    = { version=">=2.1.0, <2.2" }
unicase             = { version=">=2.6.0, <2.7" }

[features]
nightly = []
compat = [] # no-op for backward compatibility
headers = []

[package.metadata.docs.rs]
features = ["headers"]<|MERGE_RESOLUTION|>--- conflicted
+++ resolved
@@ -24,14 +24,8 @@
 base64              = { version=">=0.10.1, <0.14" }
 bytes               = { version=">=1.0.0, <1.2.0" }
 http                = { version=">=0.2.2, <0.3" }
-<<<<<<< HEAD
 httpdate            = { version=">=0.3.2, <1.1" }
-language-tags       = { version=">=0.2, <0.3" }
-=======
-httpdate            = { version=">=0.3.2, <0.4" }
-httparse            = { version=">=1.0, <1.4" }
 language-tags       = { version=">=0.3.1, <0.4" }
->>>>>>> de5c09af
 mime                = { version=">=0.3.2, <0.4" }
 percent-encoding    = { version=">=2.1.0, <2.2" }
 unicase             = { version=">=2.6.0, <2.7" }
