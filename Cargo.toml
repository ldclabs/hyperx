[package]

name = "hyperx"
version = "0.16.0" # don't forget to update html_root_url
description = "Hyper's typed header module, eXtracted and improved"
readme = "README.md"
documentation = "https://docs.rs/hyperx"
repository = "https://github.com/dekellum/hyperx"
license = "MIT"
authors = ["David Kellum <dek-oss@gravitext.com>"]
keywords = ["http", "hyper", "hyperium"]
categories = [
    "network-programming",
    "web-programming::http-client",
    "web-programming::http-server"
]
exclude = [
    ".gitignore",
    ".travis.yml",
    "appveyor.yml",
]
build = "build.rs"

[dependencies]
<<<<<<< HEAD
base64              = { version=">=0.10.1, <0.11" }
bytes               = { version=">=0.4.4, <0.5" }
http                = { version=">=0.1, <0.2", optional=true }
httparse            = { version=">=1.0, <1.4" }
language-tags       = { version=">=0.2, <0.3" }
log                 = { version=">=0.4, <0.5" }
mime                = { version=">=0.3.2, <0.4" }
percent-encoding    = { version=">=1.0, <1.1" }
time                = { version=">=0.1.37, <0.2" }
unicase             = { version=">=2.1.0, <2.6" }
=======
base64 = ">=0.10.1, <0.11"
bytes = "0.4.4"
http = { version = "0.1", optional = true }
httparse = "1.0"
language-tags = "0.2"
log = "0.4"
mime = "0.3.2"
percent-encoding = ">=2.1.0, <2.2"
time = ">=0.1.37, <0.2"
unicase = "2.0"
>>>>>>> 8c192f30

[features]
default = [ "compat" ]
nightly = []
raw_status = []
compat = [ "http" ]<|MERGE_RESOLUTION|>--- conflicted
+++ resolved
@@ -22,7 +22,6 @@
 build = "build.rs"
 
 [dependencies]
-<<<<<<< HEAD
 base64              = { version=">=0.10.1, <0.11" }
 bytes               = { version=">=0.4.4, <0.5" }
 http                = { version=">=0.1, <0.2", optional=true }
@@ -30,21 +29,9 @@
 language-tags       = { version=">=0.2, <0.3" }
 log                 = { version=">=0.4, <0.5" }
 mime                = { version=">=0.3.2, <0.4" }
-percent-encoding    = { version=">=1.0, <1.1" }
+percent-encoding    = { version=">=2.1.0, <2.2" }
 time                = { version=">=0.1.37, <0.2" }
 unicase             = { version=">=2.1.0, <2.6" }
-=======
-base64 = ">=0.10.1, <0.11"
-bytes = "0.4.4"
-http = { version = "0.1", optional = true }
-httparse = "1.0"
-language-tags = "0.2"
-log = "0.4"
-mime = "0.3.2"
-percent-encoding = ">=2.1.0, <2.2"
-time = ">=0.1.37, <0.2"
-unicase = "2.0"
->>>>>>> 8c192f30
 
 [features]
 default = [ "compat" ]
