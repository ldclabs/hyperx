--- conflicted
+++ resolved
@@ -25,10 +25,6 @@
 bytes               = { version=">=1.0.0, <1.2.0" }
 http                = { version=">=0.2.2, <0.3" }
 httpdate            = { version=">=0.3.2, <0.4" }
-<<<<<<< HEAD
-httparse            = { version=">=1.0, <1.5" }
-=======
->>>>>>> f59f238c
 language-tags       = { version=">=0.2, <0.3" }
 mime                = { version=">=0.3.2, <0.4" }
 percent-encoding    = { version=">=2.1.0, <2.2" }
